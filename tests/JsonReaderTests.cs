--- conflicted
+++ resolved
@@ -39,13 +39,9 @@
     void TestInvalidInput<T>(IJsonReader<T> reader, string json,
                              string expectedError, string expectedErrorToken, int expectedErrorOffset = 0)
     {
-<<<<<<< HEAD
+        json = json.TrimStart();
+
         var (value, error) = this.executor.TryRead(reader, json);
-=======
-        json = json.TrimStart();
-
-        var (value, error) = reader.TryRead(json);
->>>>>>> 660db025
         Assert.Equal(default, value);
         Assert.Equal(expectedError, error);
 
@@ -62,11 +58,7 @@
     [Fact]
     public void String_Moves_Reader()
     {
-<<<<<<< HEAD
-        TestReaderPositionPostRead(JsonReader.String(), /*lang=json*/ @"""foobar""");
-=======
-        TestMovesReaderPastReadValue(JsonReader.String(), /*lang=json*/ """ "foobar" """);
->>>>>>> 660db025
+        TestReaderPositionPostRead(JsonReader.String(), /*lang=json*/ """ "foobar" """);
     }
 
     [Fact]
@@ -188,11 +180,7 @@
     [Fact]
     public void DateTime_Moves_Reader()
     {
-<<<<<<< HEAD
-        TestReaderPositionPostRead(JsonReader.DateTime(), /*lang=json*/ @"""2022-02-02T12:34:56""");
-=======
-        TestMovesReaderPastReadValue(JsonReader.DateTime(), /*lang=json*/ """ "2022-02-02T12:34:56" """);
->>>>>>> 660db025
+        TestReaderPositionPostRead(JsonReader.DateTime(), /*lang=json*/ """ "2022-02-02T12:34:56" """);
     }
 
     [Theory]
@@ -224,11 +212,7 @@
     [Fact]
     public void DateTimeOffset_Moves_Reader()
     {
-<<<<<<< HEAD
-        TestReaderPositionPostRead(JsonReader.DateTimeOffset(), @"""2022-02-02T12:34:56-01:00""");
-=======
-        TestMovesReaderPastReadValue(JsonReader.DateTimeOffset(), """ "2022-02-02T12:34:56-01:00" """);
->>>>>>> 660db025
+        TestReaderPositionPostRead(JsonReader.DateTimeOffset(), """ "2022-02-02T12:34:56-01:00" """);
     }
 
     [Theory]
@@ -246,7 +230,6 @@
     {
         var formats = new[]
         {
-<<<<<<< HEAD
         "yyyy-MM-dd",
         "yyyy-MM-dd'T'HH:mm",
         "yyyy-MM-dd'T'HH:mm:ss",
@@ -255,18 +238,7 @@
         "yyyy-MM-dd'T'HH:mm:ssK",
         "yyyy-MM-dd'T'HH:mm:ss.fffK",
     };
-        var unquoted = json[1..^1];
-=======
-            "yyyy-MM-dd",
-            "yyyy-MM-dd'T'HH:mm",
-            "yyyy-MM-dd'T'HH:mm:ss",
-            "yyyy-MM-dd'T'HH:mm:ss.fff",
-            "yyyy-MM-dd'T'HH:mmK",
-            "yyyy-MM-dd'T'HH:mm:ssK",
-            "yyyy-MM-dd'T'HH:mm:ss.fffK",
-        };
         var unquoted = json[2..^2];
->>>>>>> 660db025
         var expected = DateTimeOffset.ParseExact(unquoted, formats, CultureInfo.InvariantCulture, DateTimeStyles.AssumeLocal);
         TestValidInput(JsonReader.DateTimeOffset(), json, expected);
     }
@@ -493,11 +465,7 @@
     [Fact]
     public void Array_Moves_Reader()
     {
-<<<<<<< HEAD
         TestReaderPositionPostRead(JsonReader.Array(JsonReader.Int32()), /*lang=json*/ "[42]");
-=======
-        TestMovesReaderPastReadValue(JsonReader.Array(JsonReader.Int32()), /*lang=json*/ "[42]");
->>>>>>> 660db025
     }
 
     [Theory]
@@ -577,11 +545,7 @@
     [Fact]
     public void Select_Doesnt_Move_Reader()
     {
-<<<<<<< HEAD
-        TestReaderPositionPostRead(from s in JsonReader.String() select s, /*lang=json*/ @"""foobar""");
-=======
-        TestMovesReaderPastReadValue(from s in JsonReader.String() select s, /*lang=json*/ """ "foobar" """);
->>>>>>> 660db025
+        TestReaderPositionPostRead(from s in JsonReader.String() select s, /*lang=json*/ """ "foobar" """);
     }
 
     [Fact]
@@ -868,11 +832,7 @@
     [Fact]
     public void String_AsEnum_Doesnt_Move_Reader()
     {
-<<<<<<< HEAD
-        TestReaderPositionPostRead(JsonReader.String().AsEnum<JsonValueKind>(), /*lang=json*/ @"""Null""");
-=======
-        TestMovesReaderPastReadValue(JsonReader.String().AsEnum<JsonValueKind>(), /*lang=json*/ """ "Null" """);
->>>>>>> 660db025
+        TestReaderPositionPostRead(JsonReader.String().AsEnum<JsonValueKind>(), /*lang=json*/ """ "Null" """);
     }
 
     [Theory]
@@ -926,11 +886,7 @@
     public void String_OrNull_Moves_Reader()
     {
         var reader = JsonReader.String().OrNull();
-<<<<<<< HEAD
-        TestReaderPositionPostRead(reader, /*lang=json*/ @"""foobar""");
-=======
-        TestMovesReaderPastReadValue(reader, /*lang=json*/ """ "foobar" """);
->>>>>>> 660db025
+        TestReaderPositionPostRead(reader, /*lang=json*/ """ "foobar" """);
     }
 
     [Fact]
@@ -1035,21 +991,13 @@
     [Fact]
     public void Validate_Doesnt_Move_Reader()
     {
-<<<<<<< HEAD
-        TestReaderPositionPostRead(JsonReader.String().Validate(_ => true), /*lang=json*/ @"""foobar""");
-=======
-        TestMovesReaderPastReadValue(JsonReader.String().Validate(_ => true), /*lang=json*/ """ "foobar" """);
->>>>>>> 660db025
+        TestReaderPositionPostRead(JsonReader.String().Validate(_ => true), /*lang=json*/ """ "foobar" """);
     }
 
     [Fact]
     public void Guid_Moves_Reader()
     {
-<<<<<<< HEAD
-        TestReaderPositionPostRead(JsonReader.Guid(), /*lang=json*/ @"""fe58502d-1da1-456d-960c-314e09c2dcd1""");
-=======
-        TestMovesReaderPastReadValue(JsonReader.Guid(), /*lang=json*/ """ "fe58502d-1da1-456d-960c-314e09c2dcd1" """);
->>>>>>> 660db025
+        TestReaderPositionPostRead(JsonReader.Guid(), /*lang=json*/ """ "fe58502d-1da1-456d-960c-314e09c2dcd1" """);
     }
 
     [Theory]
