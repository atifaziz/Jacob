--- conflicted
+++ resolved
@@ -10,41 +10,15 @@
 using System.Text;
 using System.Text.Json;
 using Xunit;
-<<<<<<< HEAD
-using JToken = Newtonsoft.Json.Linq.JToken;
-using Formatting = Newtonsoft.Json.Formatting;
 using Utf8JsonReader = Utf8JsonReader;
 
 public class JsonReaderTests
 {
-    /// <summary>
-    /// Takes somewhat non-conforming JSON
-    /// (<a href="https://github.com/JamesNK/Newtonsoft.Json/issues/646#issuecomment-356194475">as accepted by Json.NET</a>)
-    /// text and re-formats it to be strictly conforming to RFC 7159.
-    /// </summary>
-    /// <remarks>
-    /// This is a helper primarily designed to make it easier to express JSON as C# literals in
-    /// inline data for theory tests, where the double quotes don't have to be escaped.
-    /// </remarks>
-    public static string Strictify(string json) =>
-        JToken.Parse(json).ToString(Formatting.None);
-
     static void TestReaderPositionPostRead<T>(IJsonReader<T> reader, string json)
-    {
-        var sentinel = $"END-{Guid.NewGuid()}";
-        var rdr = new Utf8JsonReader(Encoding.UTF8.GetBytes(Strictify($"[{json}, '{sentinel}']")));
-        Assert.True(rdr.Read());
-=======
-
-public class JsonReaderTests
-{
-    static void TestMovesReaderPastReadValue<T>(IJsonReader<T> reader, string json)
     {
         var sentinel = $"END-{Guid.NewGuid()}";
         var rdr = new Utf8JsonReader(Encoding.UTF8.GetBytes($"""[{json}, "{sentinel}"]"""));
-        Assert.True(rdr.Read()); // start
-        Assert.True(rdr.Read()); // "["
->>>>>>> 243253f3
+        Assert.True(rdr.Read());
         _ = reader.Read(ref rdr);
         Assert.True(rdr.Read());
         Assert.Equal(JsonTokenType.String, rdr.TokenType);
@@ -65,11 +39,7 @@
     [Fact]
     public void String_Moves_Reader()
     {
-<<<<<<< HEAD
-        TestReaderPositionPostRead(JsonReader.String(), "'foobar'");
-=======
-        TestMovesReaderPastReadValue(JsonReader.String(), /*lang=json*/ @"""foobar""");
->>>>>>> 243253f3
+        TestReaderPositionPostRead(JsonReader.String(), /*lang=json*/ @"""foobar""");
     }
 
     [Fact]
@@ -112,11 +82,7 @@
     [Fact]
     public void Byte_Moves_Reader()
     {
-<<<<<<< HEAD
-        TestReaderPositionPostRead(JsonReader.Byte(), "42");
-=======
-        TestMovesReaderPastReadValue(JsonReader.Byte(), /*lang=json*/ "42");
->>>>>>> 243253f3
+        TestReaderPositionPostRead(JsonReader.Byte(), /*lang=json*/ "42");
     }
 
     [Theory]
@@ -146,11 +112,7 @@
     [Fact]
     public void Null_Moves_Reader()
     {
-<<<<<<< HEAD
-        TestReaderPositionPostRead(JsonReader.Null((object?)null), "null");
-=======
-        TestMovesReaderPastReadValue(JsonReader.Null((object?)null), /*lang=json*/ "null");
->>>>>>> 243253f3
+        TestReaderPositionPostRead(JsonReader.Null((object?)null), /*lang=json*/ "null");
     }
 
     [Fact]
@@ -176,11 +138,7 @@
     [Fact]
     public void Boolean_Moves_Reader()
     {
-<<<<<<< HEAD
-        TestReaderPositionPostRead(JsonReader.Boolean(), "true");
-=======
-        TestMovesReaderPastReadValue(JsonReader.Boolean(), /*lang=json*/ "true");
->>>>>>> 243253f3
+        TestReaderPositionPostRead(JsonReader.Boolean(), /*lang=json*/ "true");
     }
 
     [Theory]
@@ -207,11 +165,7 @@
     [Fact]
     public void DateTime_Moves_Reader()
     {
-<<<<<<< HEAD
-        TestReaderPositionPostRead(JsonReader.DateTime(), "'2022-02-02T12:34:56'");
-=======
-        TestMovesReaderPastReadValue(JsonReader.DateTime(), /*lang=json*/ @"""2022-02-02T12:34:56""");
->>>>>>> 243253f3
+        TestReaderPositionPostRead(JsonReader.DateTime(), /*lang=json*/ @"""2022-02-02T12:34:56""");
     }
 
     [Theory]
@@ -244,11 +198,7 @@
     [Fact]
     public void Int32_Moves_Reader()
     {
-<<<<<<< HEAD
-        TestReaderPositionPostRead(JsonReader.Int32(), "42");
-=======
-        TestMovesReaderPastReadValue(JsonReader.Int32(), /*lang=json*/ "42");
->>>>>>> 243253f3
+        TestReaderPositionPostRead(JsonReader.Int32(), /*lang=json*/ "42");
     }
 
     [Theory]
@@ -275,11 +225,7 @@
     [Fact]
     public void Single_Moves_Reader()
     {
-<<<<<<< HEAD
-        TestReaderPositionPostRead(JsonReader.Single(), "4.2");
-=======
-        TestMovesReaderPastReadValue(JsonReader.Single(), /*lang=json*/ "4.2");
->>>>>>> 243253f3
+        TestReaderPositionPostRead(JsonReader.Single(), /*lang=json*/ "4.2");
     }
 
     [Theory]
@@ -307,11 +253,7 @@
     [Fact]
     public void UInt16_Moves_Reader()
     {
-<<<<<<< HEAD
-        TestReaderPositionPostRead(JsonReader.UInt16(), "42");
-=======
-        TestMovesReaderPastReadValue(JsonReader.UInt16(), /*lang=json*/ "42");
->>>>>>> 243253f3
+        TestReaderPositionPostRead(JsonReader.UInt16(), /*lang=json*/ "42");
     }
 
     [Theory]
@@ -342,11 +284,7 @@
     [Fact]
     public void UInt32_Moves_Reader()
     {
-<<<<<<< HEAD
-        TestReaderPositionPostRead(JsonReader.UInt32(), "42");
-=======
-        TestMovesReaderPastReadValue(JsonReader.UInt32(), /*lang=json*/ "42");
->>>>>>> 243253f3
+        TestReaderPositionPostRead(JsonReader.UInt32(), /*lang=json*/ "42");
     }
 
     [Theory]
@@ -377,11 +315,7 @@
     [Fact]
     public void UInt64_Moves_Reader()
     {
-<<<<<<< HEAD
-        TestReaderPositionPostRead(JsonReader.UInt64(), "42");
-=======
-        TestMovesReaderPastReadValue(JsonReader.UInt64(), /*lang=json*/ "42");
->>>>>>> 243253f3
+        TestReaderPositionPostRead(JsonReader.UInt64(), /*lang=json*/ "42");
     }
 
     [Theory]
@@ -411,11 +345,7 @@
     [Fact]
     public void Int64_Moves_Reader()
     {
-<<<<<<< HEAD
-        TestReaderPositionPostRead(JsonReader.Int64(), "42");
-=======
-        TestMovesReaderPastReadValue(JsonReader.Int64(), /*lang=json*/ "42");
->>>>>>> 243253f3
+        TestReaderPositionPostRead(JsonReader.Int64(), /*lang=json*/ "42");
     }
 
     [Theory]
@@ -443,11 +373,7 @@
     [Fact]
     public void Double_Moves_Reader()
     {
-<<<<<<< HEAD
-        TestReaderPositionPostRead(JsonReader.Double(), "42");
-=======
-        TestMovesReaderPastReadValue(JsonReader.Double(), /*lang=json*/ "42");
->>>>>>> 243253f3
+        TestReaderPositionPostRead(JsonReader.Double(), /*lang=json*/ "42");
     }
 
     [Theory]
@@ -477,12 +403,8 @@
     [Fact]
     public void Array_Moves_Reader()
     {
-<<<<<<< HEAD
-        TestReaderPositionPostRead(JsonReader.Array(JsonReader.Int32()), "[42]");
-=======
-        TestMovesReaderPastReadValue(JsonReader.Array(JsonReader.Int32()),
+        TestReaderPositionPostRead(JsonReader.Array(JsonReader.Int32()),
                                      /*lang=json*/ "[42]");
->>>>>>> 243253f3
     }
 
     [Theory]
@@ -546,11 +468,7 @@
     [Fact]
     public void Select_Doesnt_Move_Reader()
     {
-<<<<<<< HEAD
-        TestReaderPositionPostRead(from s in JsonReader.String() select s, "'foobar'");
-=======
-        TestMovesReaderPastReadValue(from s in JsonReader.String() select s, /*lang=json*/ @"""foobar""");
->>>>>>> 243253f3
+        TestReaderPositionPostRead(from s in JsonReader.String() select s, /*lang=json*/ @"""foobar""");
     }
 
     [Fact]
@@ -754,16 +672,22 @@
     }
 
     [Theory]
-    [InlineData(new[] { "foo", "bar", "baz" }, "['foo', 'bar', 'baz']")]
-    [InlineData(new[] { true, false }, "[true, false]")]
-    [InlineData(new[] { 123, 456, 789 }, "[123, 456, 789]")]
+    [InlineData(new[] { "foo", "bar", "baz" }, /*lang=json*/ """
+                                               ["foo", "bar", "baz"]
+                                               """)]
+    [InlineData(new[] { true, false }, /*lang=json*/ """
+                                               [true, false]
+                                               """)]
+    [InlineData(new[] { 123, 456, 789 }, /*lang=json*/ """
+                                               [123, 456, 789]
+                                               """)]
     public void Array_Either_With_Valid_Input(object expected, string json)
     {
         var reader =
             JsonReader.Array(JsonReader.Either(JsonReader.Int32().AsObject(),
                                                JsonReader.Boolean().AsObject())
                                        .Or(JsonReader.String().AsObject()));
-        var result = reader.Read(Strictify(json));
+        var result = reader.Read(json);
         Assert.Equal(expected, result);
     }
 
@@ -801,12 +725,8 @@
     [Fact]
     public void Number_AsEnum_Doesnt_Move_Reader()
     {
-<<<<<<< HEAD
-        TestReaderPositionPostRead(JsonReader.Int32().AsEnum(n => (LoRaBandwidth)n), "125");
-=======
-        TestMovesReaderPastReadValue(JsonReader.Int32().AsEnum(n => (LoRaBandwidth)n),
+        TestReaderPositionPostRead(JsonReader.Int32().AsEnum(n => (LoRaBandwidth)n),
                                      /*lang=json*/ "125");
->>>>>>> 243253f3
     }
 
     [Theory]
@@ -864,24 +784,16 @@
     [Fact]
     public void String_AsEnum_Doesnt_Move_Reader()
     {
-<<<<<<< HEAD
-        TestReaderPositionPostRead(JsonReader.String().AsEnum<JsonValueKind>(), "'Null'");
-=======
-        TestMovesReaderPastReadValue(JsonReader.String().AsEnum<JsonValueKind>(), /*lang=json*/ @"""Null""");
->>>>>>> 243253f3
+        TestReaderPositionPostRead(JsonReader.String().AsEnum<JsonValueKind>(), /*lang=json*/ @"""Null""");
     }
 
     [Fact]
     public void Tuple2_Moves_Reader()
     {
         var reader = JsonReader.Tuple(JsonReader.Int32(), JsonReader.String());
-<<<<<<< HEAD
-        TestReaderPositionPostRead(reader, "[123, 'foobar']");
-=======
-        TestMovesReaderPastReadValue(reader, /*lang=json*/ """
+        TestReaderPositionPostRead(reader, /*lang=json*/ """
                                              [123, "foobar"]
                                              """);
->>>>>>> 243253f3
     }
 
     [Fact]
@@ -925,13 +837,9 @@
     public void Tuple3_Moves_Reader()
     {
         var reader = JsonReader.Tuple(JsonReader.Int32(), JsonReader.String(), JsonReader.Int32());
-<<<<<<< HEAD
-        TestReaderPositionPostRead(reader, "[123, 'foobar', 456]");
-=======
-        TestMovesReaderPastReadValue(reader, /*lang=json*/ """
+        TestReaderPositionPostRead(reader, /*lang=json*/ """
                                              [123, "foobar", 456]
                                              """);
->>>>>>> 243253f3
     }
 
     [Fact]
@@ -1020,21 +928,13 @@
     [Fact]
     public void Validate_Doesnt_Move_Reader()
     {
-<<<<<<< HEAD
-        TestReaderPositionPostRead(JsonReader.String().Validate(_ => true), "'foobar'");
-=======
-        TestMovesReaderPastReadValue(JsonReader.String().Validate(_ => true), /*lang=json*/ @"""foobar""");
->>>>>>> 243253f3
+        TestReaderPositionPostRead(JsonReader.String().Validate(_ => true), /*lang=json*/ @"""foobar""");
     }
 
     [Fact]
     public void Guid_Moves_Reader()
     {
-<<<<<<< HEAD
-        TestReaderPositionPostRead(JsonReader.Guid(), $"'{Guid.NewGuid()}'");
-=======
-        TestMovesReaderPastReadValue(JsonReader.Guid(), /*lang=json*/ @"""fe58502d-1da1-456d-960c-314e09c2dcd1""");
->>>>>>> 243253f3
+        TestReaderPositionPostRead(JsonReader.Guid(), /*lang=json*/ @"""fe58502d-1da1-456d-960c-314e09c2dcd1""");
     }
 
     [Theory]
